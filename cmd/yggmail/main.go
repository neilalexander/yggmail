/*
 *  Copyright (c) 2021 Neil Alexander
 *
 *  This Source Code Form is subject to the terms of the Mozilla Public
 *  License, v. 2.0. If a copy of the MPL was not distributed with this
 *  file, You can obtain one at http://mozilla.org/MPL/2.0/.
 */

package main

import (
	"bytes"
	"crypto/ed25519"
	"encoding/hex"
	"flag"
	"fmt"
	"log"
	"os"
	"os/signal"
	"strings"
	"syscall"

	"github.com/emersion/go-sasl"
	"github.com/emersion/go-smtp"
	"github.com/fatih/color"
	"golang.org/x/term"

	"github.com/neilalexander/yggmail/internal/config"
	"github.com/neilalexander/yggmail/internal/imapserver"
	"github.com/neilalexander/yggmail/internal/smtpsender"
	"github.com/neilalexander/yggmail/internal/smtpserver"
	"github.com/neilalexander/yggmail/internal/storage/sqlite3"
	"github.com/neilalexander/yggmail/internal/transport"
	"github.com/neilalexander/yggmail/internal/utils"

	"golang.org/x/crypto/bcrypt"
)

type peerAddrList []string

func (i *peerAddrList) String() string {
	return strings.Join(*i, ", ")
}

func (i *peerAddrList) Set(value string) error {
	*i = append(*i, value)
	return nil
}

func main() {
	rawlog := log.New(color.Output, "", 0)
	green := color.New(color.FgGreen).SprintfFunc()
	log := log.New(rawlog.Writer(), fmt.Sprintf("[  %s  ] ", green("Yggmail")), log.LstdFlags|log.Lmsgprefix)

	var peerAddrs peerAddrList
	database := flag.String("database", "yggmail.db", "SQLite database file")
	smtpaddr := flag.String("smtp", "localhost:1025", "SMTP listen address")
	imapaddr := flag.String("imap", "localhost:1143", "IMAP listen address")
	multicast := flag.Bool("multicast", false, "Connect to Yggdrasil peers on your LAN")
        mcastregexp := flag.String("mcastregexp", ".*", "Regexp for multicast")
	password := flag.Bool("password", false, "Set a new IMAP/SMTP password")
	passwordhash := flag.String("passwordhash", "", "Set a new IMAP/SMTP password (hash)")
	flag.Var(&peerAddrs, "peer", "Connect to a specific Yggdrasil static peer (this option can be given more than once)")
	flag.Parse()

	if flag.NFlag() == 0 {
		fmt.Println("Yggmail must be started with either one or more Yggdrasil peers")
		fmt.Println("specified, multicast enabled, or both.")
		fmt.Println()
		fmt.Println("Available options:")
		fmt.Println()
		flag.PrintDefaults()
		os.Exit(0)
	}

	storage, err := sqlite3.NewSQLite3StorageStorage(*database)
	if err != nil {
		panic(err)
	}
	defer storage.Close()
	log.Printf("Using database file %q\n", *database)

	skStr, err := storage.ConfigGet("private_key")
	if err != nil {
		panic(err)
	}

	sk := make(ed25519.PrivateKey, ed25519.PrivateKeySize)
	if skStr == "" {
		if _, sk, err = ed25519.GenerateKey(nil); err != nil {
			panic(err)
		}
		if err := storage.ConfigSet("private_key", hex.EncodeToString(sk)); err != nil {
			panic(err)
		}
		log.Printf("Generated new server identity")
	} else {
		skBytes, err := hex.DecodeString(skStr)
		if err != nil {
			panic(err)
		}
		copy(sk, skBytes)
	}
	pk := sk.Public().(ed25519.PublicKey)
	log.Printf("Mail address: %s@%s\n", hex.EncodeToString(pk), utils.Domain)

	for _, name := range []string{"INBOX", "Outbox"} {
		if err := storage.MailboxCreate(name); err != nil {
			panic(err)
		}
	}

	switch {
	case password != nil && *password:
		log.Println("Please enter your new password:")
		password1, err := term.ReadPassword(int(os.Stdin.Fd()))
		if err != nil {
			panic(err)
		}
		fmt.Println()
		log.Println("Please enter your new password again:")
		password2, err := term.ReadPassword(int(os.Stdin.Fd()))
		if err != nil {
			panic(err)
		}
		fmt.Println()
		if !bytes.Equal(password1, password2) {
			log.Println("The supplied passwords do not match")
			os.Exit(1)
		}
		
		// trim away whitespace of UTF-8 bytes now as string
		finalPassword := strings.TrimSpace(string(password1))

		// perform hash
		hash, err := bcrypt.GenerateFromPassword([]byte(finalPassword), bcrypt.DefaultCost)
		if err != nil {
			log.Printf("bcrypt.GenerateFromPassword: %v\n", err)
			os.Exit(1)
		} else if err := storage.ConfigSetPassword(string(hash)); err != nil {
			log.Println("Failed to set password:", err)
			os.Exit(1)
		}

		log.Println("Password for IMAP and SMTP has been updated!")
		os.Exit(0)
<<<<<<< HEAD
	case passwordhash != nil:
		var passwordhash_s string = *passwordhash;
		log.Printf("Password hash requested to be used '%v'\n", passwordhash_s);
=======

	case passwordhash != nil && *passwordhash != "":
		var hash string = strings.TrimSpace(*passwordhash);
		if len(hash) == 0 {
			log.Println("Password hash cannot be blank");
			os.Exit(1);
		}
		
		log.Printf("Using password hash: '%v'\n", hash);

		if _, err := bcrypt.Cost(([]byte)(hash)); err != nil {
			log.Printf("The provided hash is invalid %v\n", err);
			os.Exit(1);
		} else if err := storage.ConfigSetPassword(hash); err != nil {
			log.Println("Failed to set password: ", err);
			os.Exit(1)
		}

		log.Println("Password for IMAP and SMTP has been updated!")
>>>>>>> 0fe53757
	case (multicast == nil || !*multicast) && len(peerAddrs) == 0:
		log.Printf("You must specify either -peer, -multicast or both!")
		os.Exit(0)

	}

	cfg := &config.Config{
		PublicKey:  pk,
		PrivateKey: sk,
	}

	transport, err := transport.NewYggdrasilTransport(rawlog, sk, pk, peerAddrs, *multicast, *mcastregexp)
	if err != nil {
		panic(err)
	}

	queues := smtpsender.NewQueues(cfg, log, transport, storage)
	var notify *imapserver.IMAPNotify

	imapBackend := &imapserver.Backend{
		Log:     log,
		Config:  cfg,
		Storage: storage,
	}

	_, notify, err = imapserver.NewIMAPServer(imapBackend, *imapaddr, true)
	if err != nil {
		log.Fatal(err)
	}
	log.Println("Listening for IMAP on:", *imapaddr)

	go func() {
		localBackend := &smtpserver.Backend{
			Log:     log,
			Mode:    smtpserver.BackendModeInternal,
			Config:  cfg,
			Storage: storage,
			Queues:  queues,
			Notify:  notify,
		}

		localServer := smtp.NewServer(localBackend)
		localServer.Addr = *smtpaddr
		localServer.Domain = hex.EncodeToString(pk)
		localServer.MaxMessageBytes = 1024 * 1024 * 32
		localServer.MaxRecipients = 50
		localServer.AllowInsecureAuth = true
		localServer.EnableAuth(sasl.Login, func(conn *smtp.Conn) sasl.Server {
			return sasl.NewLoginServer(func(username, password string) error {
				_, err := localBackend.Login(nil, username, password)
				return err
			})
		})

		log.Println("Listening for SMTP on:", localServer.Addr)
		if err := localServer.ListenAndServe(); err != nil {
			log.Fatal(err)
		}
	}()

	go func() {
		overlayBackend := &smtpserver.Backend{
			Log:     log,
			Mode:    smtpserver.BackendModeExternal,
			Config:  cfg,
			Storage: storage,
			Queues:  queues,
			Notify:  notify,
		}

		overlayServer := smtp.NewServer(overlayBackend)
		overlayServer.Domain = hex.EncodeToString(pk)
		overlayServer.MaxMessageBytes = 1024 * 1024 * 32
		overlayServer.MaxRecipients = 50
		overlayServer.AuthDisabled = true

		if err := overlayServer.Serve(transport.Listener()); err != nil {
			log.Fatal(err)
		}
	}()

	sigs := make(chan os.Signal, 1)
	signal.Notify(sigs, syscall.SIGINT, syscall.SIGTERM)
	<-sigs
	log.Println("Shutting down")
}<|MERGE_RESOLUTION|>--- conflicted
+++ resolved
@@ -144,12 +144,6 @@
 
 		log.Println("Password for IMAP and SMTP has been updated!")
 		os.Exit(0)
-<<<<<<< HEAD
-	case passwordhash != nil:
-		var passwordhash_s string = *passwordhash;
-		log.Printf("Password hash requested to be used '%v'\n", passwordhash_s);
-=======
-
 	case passwordhash != nil && *passwordhash != "":
 		var hash string = strings.TrimSpace(*passwordhash);
 		if len(hash) == 0 {
@@ -168,7 +162,6 @@
 		}
 
 		log.Println("Password for IMAP and SMTP has been updated!")
->>>>>>> 0fe53757
 	case (multicast == nil || !*multicast) && len(peerAddrs) == 0:
 		log.Printf("You must specify either -peer, -multicast or both!")
 		os.Exit(0)
